use std::sync::Arc;
use std::time::Duration;

use aws_sdk_sqs::types::Message;
use eyre::{Context, ContextCompat};
use futures::stream::FuturesUnordered;
use futures::{future, StreamExt};
use rayon::iter::{IntoParallelIterator, ParallelIterator};
use serde::{Deserialize, Serialize};
use tokio::io::{AsyncReadExt, AsyncWriteExt, BufReader};
use tokio::net::TcpStream;
use tokio::sync::mpsc::Receiver;
use tokio::sync::{mpsc, Mutex};
use tokio::task::JoinHandle;

use crate::bits::Bits;
use crate::config::CoordinatorConfig;
use crate::db::Db;
use crate::distance::{self, Distance, DistanceResults, MasksEngine};
use crate::template::Template;
use crate::utils;
use crate::utils::aws::{
    sqs_client_from_config, sqs_delete_message, sqs_dequeue, sqs_enqueue,
};
use crate::utils::templating::resolve_template;

const BATCH_SIZE: usize = 20_000;
const BATCH_ELEMENT_SIZE: usize = std::mem::size_of::<[u16; 31]>();
const IDLE_SLEEP_TIME: Duration = Duration::from_secs(1);
const RESPONSE_MESSAGE_GROUP_ID: &str = "mpc-uniqueness-check-response";

pub struct Coordinator {
    participants: Vec<String>,
    hamming_distance_threshold: f64,
    database: Arc<Db>,
    masks: Arc<Mutex<Vec<Bits>>>,
    sqs_client: Arc<aws_sdk_sqs::Client>,
    config: CoordinatorConfig,
}

impl Coordinator {
    pub async fn new(config: CoordinatorConfig) -> eyre::Result<Self> {
        tracing::info!("Initializing coordinator");
        let database = Arc::new(Db::new(&config.db).await?);

        tracing::info!("Fetching masks from database");
        let masks = database.fetch_masks(0).await?;
        let masks = Arc::new(Mutex::new(masks));

        tracing::info!("Initializing SQS client");
        let sqs_client = Arc::new(sqs_client_from_config(&config.aws).await?);

        let participants = config
            .participants
            .0
            .iter()
            .map(String::as_str)
            .map(resolve_template)
            .collect::<Result<_, _>>()?;

        Ok(Self {
            hamming_distance_threshold: config.hamming_distance_threshold,
            participants,
            database,
            masks,
            sqs_client,
            config,
        })
    }

    pub async fn spawn(self: Arc<Self>) -> eyre::Result<()> {
        tracing::info!("Spawning coordinator");
        let mut tasks = FuturesUnordered::new();

        // TODO: Error handling
        tracing::info!("Spawning uniqueness check");
        tasks.push(tokio::spawn(self.clone().handle_uniqueness_checks()));

        tracing::info!("Spawning db sync");
        tasks.push(tokio::spawn(self.clone().handle_db_sync()));

        while let Some(result) = tasks.next().await {
            result??;
        }

        Ok(())
    }

    async fn handle_uniqueness_checks(
        self: Arc<Self>,
    ) -> Result<(), eyre::Error> {
        loop {
            let messages = sqs_dequeue(
                &self.sqs_client,
                &self.config.queues.queries_queue_url,
            )
            .await?;

            for message in messages {
                self.handle_uniqueness_check(message).await?;
            }
        }
    }

    #[tracing::instrument(skip(self, message))]
    pub async fn handle_uniqueness_check(
        &self,
        message: Message,
    ) -> eyre::Result<()> {
        tracing::debug!(?message, "Handling message");

        let receipt_handle = message
            .receipt_handle
            .context("Missing receipt handle in message")?;

        if let Some(message_attributes) = &message.message_attributes {
            utils::aws::trace_from_message_attributes(
                message_attributes,
                &receipt_handle,
            )?;
        } else {
            tracing::warn!(
                ?receipt_handle,
                "SQS message missing message attributes"
            );
        }

        let body = message.body.context("Missing message body")?;

        let UniquenessCheckRequest {
            plain_code: template,
            signup_id,
        } = serde_json::from_str(&body).context("Failed to parse message")?;

<<<<<<< HEAD
            if let Ok(UniquenessCheckRequest {
                plain_code,
                signup_id,
            }) = serde_json::from_str::<UniquenessCheckRequest>(&body)
            {
                self.uniqueness_check(receipt_handle, plain_code, signup_id)
                    .await?;
            } else {
                tracing::error!(
                    ?receipt_handle,
                    "Failed to parse template from message"
                );

                sqs_delete_message(
                    &self.sqs_client,
                    &self.config.queues.queries_queue_url,
                    receipt_handle,
                )
                .await?;
            }
        }
=======
        // Process the query
        self.uniqueness_check(receipt_handle, template, signup_id)
            .await?;

>>>>>>> 36b3edc7
        Ok(())
    }

    #[tracing::instrument(skip(self, template))]
    pub async fn uniqueness_check(
        &self,
        receipt_handle: String,
        template: Template,
        signup_id: String,
    ) -> Result<(), eyre::Error> {
        tracing::info!("Processing message");
        self.sync_masks().await?;

        tracing::info!("Sending query to participants");
        let streams = self.send_query_to_participants(&template).await?;
        let mut tasks = FuturesUnordered::new();

        tracing::info!("Computing denominators");
        let (denominator_rx, denominator_handle) =
            self.compute_denominators(template.mask);
        tasks.push(denominator_handle);

        tracing::info!("Processing participant shares");
        let (batch_process_shares_rx, batch_process_shares_handle) =
            self.batch_process_participant_shares(denominator_rx, streams);
        tasks.push(batch_process_shares_handle);

        tracing::info!("Processing results");
        let distance_results =
            self.process_results(batch_process_shares_rx).await?;

        let result = UniquenessCheckResult {
            serial_id: distance_results.serial_id,
            matches: distance_results.matches,
            signup_id,
        };
        tracing::info!(?result, "MPC results processed");

        sqs_enqueue(
            &self.sqs_client,
            &self.config.queues.distances_queue_url,
            RESPONSE_MESSAGE_GROUP_ID,
            &result,
        )
        .await?;

        sqs_delete_message(
            &self.sqs_client,
            &self.config.queues.queries_queue_url,
            receipt_handle,
        )
        .await?;

        while let Some(result) = tasks.next().await {
            result??;
        }

        Ok(())
    }

    #[tracing::instrument(skip(self, query))]
    pub async fn send_query_to_participants(
        &self,
        query: &Template,
    ) -> eyre::Result<Vec<BufReader<TcpStream>>> {
        let (trace_id, span_id) =
            telemetry_batteries::tracing::extract_span_ids();

        // Write each share to the corresponding participant
        let streams =
            future::try_join_all(self.participants.iter().enumerate().map(
                |(i, participant_host)| async move {
                    tracing::info!(
                        participant = i,
                        ?participant_host,
                        "Connecting to participant"
                    );
                    let mut stream = TcpStream::connect(participant_host)
                        .await
                        .context("Connecting to participant")?;

                    // Send the trace and span IDs
                    stream.write_all(&trace_id.to_bytes()).await?;
                    stream.write_all(&span_id.to_bytes()).await?;

                    // Send the query
                    stream.write_all(bytemuck::bytes_of(query)).await?;

                    tracing::info!(
                        participant = i,
                        ?participant_host,
                        "Query sent to participant"
                    );

                    Ok::<_, eyre::Report>(BufReader::new(stream))
                },
            ))
            .await?;

        Ok(streams)
    }

    #[tracing::instrument(skip(self))]
    pub fn compute_denominators(
        &self,
        mask: Bits,
    ) -> (Receiver<Vec<[u16; 31]>>, JoinHandle<eyre::Result<()>>) {
        let (sender, denom_receiver) = tokio::sync::mpsc::channel(4);
        let masks = self.masks.clone();

        let denominator_handle = tokio::task::spawn_blocking(move || {
            let masks = masks.blocking_lock();
            let masks: &[Bits] = bytemuck::cast_slice(&masks);
            let engine = MasksEngine::new(&mask);
            let total_masks: usize = masks.len();

            tracing::info!("Processing denominators");

            for (i, chunk) in masks.chunks(BATCH_SIZE).enumerate() {
                let mut result = vec![[0_u16; 31]; chunk.len()];
                engine.batch_process(&mut result, chunk);

                tracing::debug!(
                    masks_processed = (i + 1) * BATCH_SIZE,
                    ?total_masks,
                    "Denominator batch processed"
                );
                sender.blocking_send(result)?;
            }

            tracing::info!("Denominators processed");

            Ok(())
        });

        (denom_receiver, denominator_handle)
    }

    pub fn batch_process_participant_shares(
        &self,
        mut denominator_rx: Receiver<Vec<[u16; 31]>>,
        mut streams: Vec<BufReader<TcpStream>>,
    ) -> (
        Receiver<(Vec<[u16; 31]>, Vec<Vec<[u16; 31]>>)>,
        JoinHandle<eyre::Result<()>>,
    ) {
        // Collect batches of shares
        let (processed_shares_tx, processed_shares_rx) = mpsc::channel(4);

        tracing::info!("Spawning batch worker");
        let batch_worker = tokio::task::spawn(async move {
            loop {
                // Collect futures of denominator and share batches
                let streams_future =
                    future::try_join_all(streams.iter_mut().enumerate().map(
                        |(i, stream)| async move {


                            let buffer_size = match stream.read_u64().await{
                                Ok(buffer_size) => buffer_size as usize,
                                Err(e) if e.kind() == tokio::io::ErrorKind::UnexpectedEof => {
                                    tracing::info!("Connection closed by participant");
                                    return Ok(vec![]);
                                }
                                Err(e) => Err(e)?
                            };
                            if buffer_size % BATCH_ELEMENT_SIZE != 0 {
                                return Err(eyre::eyre!(
                                    "Buffer size is not a multiple of the batch part size"
                                ));
                            }

                            // Calculate the batch size
                            let batch_size =
                                buffer_size / BATCH_ELEMENT_SIZE;
                            let mut batch = vec![[0u16; 31]; batch_size];
                            let buffer =
                                bytemuck::cast_slice_mut(&mut batch);

                            // Read in the batch results
                            stream.read_exact(buffer).await?;

                            tracing::info!(
                                participant = i,
                                batch_size = batch.len(),
                                "Shares batch received"
                            );

                            Ok::<_, eyre::Report>(batch)
                        },
                    ));

                // Wait on all parts concurrently
                let (denom, shares) =
                    tokio::join!(denominator_rx.recv(), streams_future);

                //TODO: do we want this to be unwrap_or_default()?
                let mut denom = denom.unwrap_or_default();
                let mut shares = shares?;

                //NOTE: we need to make sure that the batch sizes are the same, otherwise, it will truncate to the smaller size every time while still in the middle of batches
                // Find the shortest prefix
                let batch_size = shares
                    .iter()
                    .map(Vec::len)
                    .fold(denom.len(), core::cmp::min);

                denom.truncate(batch_size);
                shares
                    .iter_mut()
                    .for_each(|batch| batch.truncate(batch_size));

                tracing::info!(?batch_size, "Batch processed");

                // Send batches
                processed_shares_tx.send((denom, shares)).await?;
                if batch_size == 0 {
                    break;
                }
            }
            Ok(())
        });

        (processed_shares_rx, batch_worker)
    }

    // Returns the latest id shared across the coordinator and participants, the closest n distances and ids of all matches
    pub async fn process_results(
        &self,
        mut processed_shares_rx: Receiver<(
            Vec<[u16; 31]>,
            Vec<Vec<[u16; 31]>>,
        )>,
    ) -> eyre::Result<DistanceResults> {
        // Collect any ids where the distance is less than the threshold
        let mut matches = vec![];

        // Keep track of entry ids
        let mut i: usize = 0;

        while let Some((denom_batch, shares)) = processed_shares_rx.recv().await
        {
            let batch_size = denom_batch.len();
            if batch_size == 0 {
                tracing::warn!("Batch size is empty");
                break;
            }

            tracing::info!("Computing distances");
            // Compute batch of distances in Rayon
            let worker = tokio::task::spawn_blocking(move || {
                (0..batch_size)
                    .into_par_iter()
                    .map(|i| {
                        let denominator = denom_batch[i];
                        let mut numerator = [0_u16; 31];
                        for share in shares.iter() {
                            let share = share[i];
                            for (n, &s) in
                                numerator.iter_mut().zip(share.iter())
                            {
                                *n = n.wrapping_add(s);
                            }
                        }

                        distance::decode_distance(&numerator, &denominator)
                    })
                    .collect::<Vec<_>>()
            });

            let distances = worker.await?;

            for (j, distance) in distances.into_iter().enumerate() {
                let id = j + i;

                if distance < self.hamming_distance_threshold {
                    matches.push(Distance::new(id as u64, distance));
                }
            }

            // Update counter
            i += batch_size;
        }

        if !matches.is_empty() {
            tracing::info!(?matches, "Matches found");
        }

        let distance_results = DistanceResults::new(i as u64, matches);

        Ok(distance_results)
    }

    #[tracing::instrument(skip(self))]
    async fn sync_masks(&self) -> eyre::Result<()> {
        let mut masks = self.masks.lock().await;
        let next_mask_number = masks.len();

        tracing::info!(?next_mask_number, "Synchronizing masks");

        let new_masks = self.database.fetch_masks(next_mask_number).await?;

        masks.extend(new_masks);

        tracing::info!(num_masks = masks.len(), "New masks synchronized");

        Ok(())
    }

    async fn handle_db_sync(self: Arc<Self>) -> eyre::Result<()> {
        loop {
            let messages = sqs_dequeue(
                &self.sqs_client,
                &self.config.queues.db_sync_queue_url,
            )
            .await?;

            if messages.is_empty() {
                tokio::time::sleep(IDLE_SLEEP_TIME).await;
            }

            for message in messages {
                self.db_sync(message).await?;
            }
        }
    }

    #[tracing::instrument(skip(self, message))]
    async fn db_sync(&self, message: Message) -> eyre::Result<()> {
        let receipt_handle = message
            .receipt_handle
            .context("Missing receipt handle in message")?;

        if let Some(message_attributes) = &message.message_attributes {
            utils::aws::trace_from_message_attributes(
                message_attributes,
                &receipt_handle,
            )?;
        } else {
            tracing::warn!(
                ?receipt_handle,
                "SQS message missing message attributes"
            );
        }

        let body = message.body.context("Missing message body")?;

        let items = if let Ok(items) =
            serde_json::from_str::<Vec<DbSyncPayload>>(&body)
        {
            items
        } else {
            tracing::error!(?receipt_handle, "Failed to parse message body");
            return Ok(());
        };

        let masks: Vec<_> =
            items.into_iter().map(|item| (item.id, item.mask)).collect();

        tracing::info!(
            num_new_masks = masks.len(),
            "Inserting masks into database"
        );

        self.database.insert_masks(&masks).await?;

        sqs_delete_message(
            &self.sqs_client,
            &self.config.queues.db_sync_queue_url,
            receipt_handle,
        )
        .await?;

        Ok(())
    }
}

#[derive(Debug, Clone, Serialize, Deserialize)]
pub struct DbSyncPayload {
    pub id: u64,
    pub mask: Bits,
}

#[derive(Debug, Clone, Serialize, Deserialize, PartialEq, Eq)]
pub struct UniquenessCheckRequest {
    pub plain_code: Template,
    pub signup_id: String,
}

#[derive(Debug, Clone, Serialize, Deserialize, PartialEq, Eq)]
pub struct UniquenessCheckResult {
    pub serial_id: u64,
    pub matches: Vec<Distance>,
    pub signup_id: String,
}

#[cfg(test)]
mod tests {
    use super::*;

    #[test]
    fn request_serialization() {
        let input = UniquenessCheckRequest {
            plain_code: Template::default(),
            signup_id: "signup_id".to_string(),
        };

        const EXPECTED: &str = indoc::indoc! {r#"
            {
              "plain_code": {
                "code": "/////////////////////////////////////////////////////////////////////////////////////////////////////////////////////////////////////////////////////////////////////////////////////////////////////////////////////////////////////////////////////////////////////////////////////////////////////////////////////////////////////////////////////////////////////////////////////////////////////////////////////////////////////////////////////////////////////////////////////////////////////////////////////////////////////////////////////////////////////////////////////////////////////////////////////////////////////////////////////////////////////////////////////////////////////////////////////////////////////////////////////////////////////////////////////////////////////////////////////////////////////////////////////////////////////////////////////////////////////////////////////////////////////////////////////////////////////////////////////////////////////////////////////////////////////////////////////////////////////////////////////////////////////////////////////////////////////////////////////////////////////////////////////////////////////////////////////////////////////////////////////////////////////////////////////////////////////////////////////////////////////////////////////////////////////////////////////////////////////////////////////////////////////////////////////////////////////////////////////////////////////////////////////////////////////////////////////////////////////////////////////////////////////////////////////////////////////////////////////////////////////////////////////////////////////////////////////////////////////////////////////////////////////////////////////////////////////////////////////////////////////////////////////////////////////////////////////////////////////////////////////////////////////////////////////////////////////////////////////////////////////////////////////////////////////////////////////////////////////////////////////////////////////////////////////////////////////////////////////////////////////////////////////////////////////////////////////w==",
                "mask": "/////////////////////////////////////////////////////////////////////////////////////////////////////////////////////////////////////////////////////////////////////////////////////////////////////////////////////////////////////////////////////////////////////////////////////////////////////////////////////////////////////////////////////////////////////////////////////////////////////////////////////////////////////////////////////////////////////////////////////////////////////////////////////////////////////////////////////////////////////////////////////////////////////////////////////////////////////////////////////////////////////////////////////////////////////////////////////////////////////////////////////////////////////////////////////////////////////////////////////////////////////////////////////////////////////////////////////////////////////////////////////////////////////////////////////////////////////////////////////////////////////////////////////////////////////////////////////////////////////////////////////////////////////////////////////////////////////////////////////////////////////////////////////////////////////////////////////////////////////////////////////////////////////////////////////////////////////////////////////////////////////////////////////////////////////////////////////////////////////////////////////////////////////////////////////////////////////////////////////////////////////////////////////////////////////////////////////////////////////////////////////////////////////////////////////////////////////////////////////////////////////////////////////////////////////////////////////////////////////////////////////////////////////////////////////////////////////////////////////////////////////////////////////////////////////////////////////////////////////////////////////////////////////////////////////////////////////////////////////////////////////////////////////////////////////////////////////////////////////////////////////////////////////////////////////////////////////////////////////////////////////////////////////////////////////////////////////w=="
              },
              "signup_id": "signup_id"
            }
        "#};

        let s = serde_json::to_string_pretty(&input).unwrap();

        similar_asserts::assert_eq!(s.trim(), EXPECTED.trim());
    }

    #[test]
    fn result_serialization() {
        let output = UniquenessCheckResult {
            serial_id: 1,
            matches: vec![Distance::new(0, 0.5), Distance::new(1, 0.2)],
            signup_id: "signup_id".to_string(),
        };

        const EXPECTED: &str = indoc::indoc! {r#"
            {
              "serial_id": 1,
              "matches": [
                {
                  "distance": 0.5,
                  "serial_id": 0
                },
                {
                  "distance": 0.2,
                  "serial_id": 1
                }
              ],
              "signup_id": "signup_id"
            }
        "#};

        let serialized = serde_json::to_string_pretty(&output).unwrap();

        similar_asserts::assert_eq!(serialized.trim(), EXPECTED.trim());

        let deserialized: UniquenessCheckResult =
            serde_json::from_str(&serialized).unwrap();

        assert_eq!(deserialized, output);
    }

    #[test]
    fn result_serialization_zero_serial_id() {
        let output = UniquenessCheckResult {
            serial_id: 0,
            matches: vec![Distance::new(0, 0.5), Distance::new(1, 0.2)],
            signup_id: "signup_id".to_string(),
        };

        const EXPECTED: &str = indoc::indoc! {r#"
            {
              "serial_id": 0,
              "matches": [
                {
                  "distance": 0.5,
                  "serial_id": 0
                },
                {
                  "distance": 0.2,
                  "serial_id": 1
                }
              ],
              "signup_id": "signup_id"
            }
        "#};

        let serialized = serde_json::to_string_pretty(&output).unwrap();

        similar_asserts::assert_eq!(serialized.trim(), EXPECTED.trim());

        let deserialized: UniquenessCheckResult =
            serde_json::from_str(&serialized).unwrap();

        assert_eq!(deserialized, output);
    }
}<|MERGE_RESOLUTION|>--- conflicted
+++ resolved
@@ -127,39 +127,27 @@
 
         let body = message.body.context("Missing message body")?;
 
-        let UniquenessCheckRequest {
-            plain_code: template,
+        if let Ok(UniquenessCheckRequest {
+            plain_code,
             signup_id,
-        } = serde_json::from_str(&body).context("Failed to parse message")?;
-
-<<<<<<< HEAD
-            if let Ok(UniquenessCheckRequest {
-                plain_code,
-                signup_id,
-            }) = serde_json::from_str::<UniquenessCheckRequest>(&body)
-            {
-                self.uniqueness_check(receipt_handle, plain_code, signup_id)
-                    .await?;
-            } else {
-                tracing::error!(
-                    ?receipt_handle,
-                    "Failed to parse template from message"
-                );
-
-                sqs_delete_message(
-                    &self.sqs_client,
-                    &self.config.queues.queries_queue_url,
-                    receipt_handle,
-                )
+        }) = serde_json::from_str::<UniquenessCheckRequest>(&body)
+        {
+            self.uniqueness_check(receipt_handle, plain_code, signup_id)
                 .await?;
-            }
-        }
-=======
-        // Process the query
-        self.uniqueness_check(receipt_handle, template, signup_id)
+        } else {
+            tracing::error!(
+                ?receipt_handle,
+                "Failed to parse template from message"
+            );
+
+            sqs_delete_message(
+                &self.sqs_client,
+                &self.config.queues.queries_queue_url,
+                receipt_handle,
+            )
             .await?;
-
->>>>>>> 36b3edc7
+        }
+
         Ok(())
     }
 
